--- conflicted
+++ resolved
@@ -3,12 +3,9 @@
         "@concepts/": "./src/concepts/",
         "@google/generative-ai": "npm:@google/generative-ai@^0.24.1",
         "@utils/": "./src/utils/"
-<<<<<<< HEAD
         
-=======
     },
     "tasks": {
         "concepts": "deno run --allow-net --allow-read --allow-sys --allow-env src/concept_server.ts --port 8000 --baseUrl /api"
->>>>>>> 258607f8
     }
 }