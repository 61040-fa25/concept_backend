{
    "imports": {
        "@concepts/": "./src/concepts/",
<<<<<<< HEAD
        "@hono/hono": "jsr:@hono/hono@^4.10.1",
        "@utils/": "./src/utils/"
=======
        "@concepts": "./src/concepts/concepts.ts",
        "@test-concepts": "./src/concepts/test_concepts.ts",
        "@utils/": "./src/utils/",
        "@engine": "./src/engine/mod.ts",
        "@syncs": "./src/syncs/syncs.ts"
>>>>>>> 266ab57c
    },
    "tasks": {
        "start": "deno run --allow-net --allow-write --allow-read --allow-sys --allow-env src/main.ts",
        "concepts": "deno run --allow-net --allow-read --allow-sys --allow-env src/concept_server.ts --port 8000 --baseUrl /api",
        "import": "deno run --allow-read --allow-write --allow-env src/utils/generate_imports.ts",
        "build": "deno run import"
    },
    "lint": {
        "rules": {
            "exclude": [
                "no-import-prefix",
                "no-unversioned-import"
            ]
        }
    }
}<|MERGE_RESOLUTION|>--- conflicted
+++ resolved
@@ -1,16 +1,11 @@
 {
     "imports": {
         "@concepts/": "./src/concepts/",
-<<<<<<< HEAD
-        "@hono/hono": "jsr:@hono/hono@^4.10.1",
-        "@utils/": "./src/utils/"
-=======
         "@concepts": "./src/concepts/concepts.ts",
         "@test-concepts": "./src/concepts/test_concepts.ts",
         "@utils/": "./src/utils/",
         "@engine": "./src/engine/mod.ts",
         "@syncs": "./src/syncs/syncs.ts"
->>>>>>> 266ab57c
     },
     "tasks": {
         "start": "deno run --allow-net --allow-write --allow-read --allow-sys --allow-env src/main.ts",
