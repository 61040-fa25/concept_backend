{
    "imports": {
        "@concepts/": "./src/concepts/",
<<<<<<< HEAD
        "@utils/": "./src/utils/",
        "@hono/cors": "https://deno.land/x/hono/middleware/cors/index.ts"
=======
        "@concepts": "./src/concepts/concepts.ts",
        "@test-concepts": "./src/concepts/test_concepts.ts",
        "@utils/": "./src/utils/",
        "@engine": "./src/engine/mod.ts",
        "@syncs": "./src/syncs/syncs.ts"
>>>>>>> 266ab57c
    },
    
    "tasks": {
        "start": "deno run --allow-net --allow-write --allow-read --allow-sys --allow-env src/main.ts",
        "concepts": "deno run --allow-net --allow-read --allow-sys --allow-env src/concept_server.ts --port 8000 --baseUrl /api",
        "import": "deno run --allow-read --allow-write --allow-env src/utils/generate_imports.ts",
        "build": "deno run import"
    },
    "lint": {
        "rules": {
            "exclude": [
                "no-import-prefix",
                "no-unversioned-import"
            ]
        }
    }
}<|MERGE_RESOLUTION|>--- conflicted
+++ resolved
@@ -1,16 +1,12 @@
 {
     "imports": {
         "@concepts/": "./src/concepts/",
-<<<<<<< HEAD
-        "@utils/": "./src/utils/",
         "@hono/cors": "https://deno.land/x/hono/middleware/cors/index.ts"
-=======
         "@concepts": "./src/concepts/concepts.ts",
         "@test-concepts": "./src/concepts/test_concepts.ts",
         "@utils/": "./src/utils/",
         "@engine": "./src/engine/mod.ts",
         "@syncs": "./src/syncs/syncs.ts"
->>>>>>> 266ab57c
     },
     
     "tasks": {
