--- conflicted
+++ resolved
@@ -1,9 +1,6 @@
 {
   "useMarkdownLinks": true,
   "newLinkFormat": "relative",
-<<<<<<< HEAD
   "alwaysUpdateLinks": true
-=======
   "showUnsupportedFiles": true
->>>>>>> 266ab57c
 }