--- conflicted
+++ resolved
@@ -42,13 +42,10 @@
 import { assertEquals } from "jsr:@std/assert"; // or any other utility from the library
 ```
 
-<<<<<<< HEAD
 # Testing notes:
 - Each test should be a separate Deno.test block, not within one
-=======
 # Legible testing
 
  - Each test should output what it is doing and the trace of any actions, to help with debugging and increasing confidence that the concept or action is doing what it says.
  - Principle tests and tests involving multiple actions should explain how it aligns with expectations.
- - For action tests, the output should explain how requirements are met and how effects are confirmed.
->>>>>>> 258607f8
+ - For action tests, the output should explain how requirements are met and how effects are confirmed.